--- conflicted
+++ resolved
@@ -62,78 +62,6 @@
     default_precision_policy=precision_policy,
 )
 
-<<<<<<< HEAD
-        self.grid_shape = grid_shape
-        self.velocity_set = velocity_set
-        self.backend = backend
-        self.precision_policy = precision_policy
-        self.omega = omega
-        self.boundary_conditions = []
-        self.wind_speed = wind_speed
-
-        # Create grid using factory
-        self.grid = grid_factory(grid_shape, compute_backend=backend)
-
-        # Setup the simulation BC and stepper
-        self._setup()
-
-        # Make list to store drag coefficients
-        self.time_steps = []
-        self.drag_coefficients = []
-        self.lift_coefficients = []
-
-    def _setup(self):
-        self.setup_boundary_conditions()
-        self.setup_stepper()
-        # Initialize fields using the stepper
-        self.f_0, self.f_1, self.bc_mask, self.missing_mask = self.stepper.prepare_fields()
-
-    def define_boundary_indices(self):
-        box = self.grid.bounding_box_indices()
-        box_no_edge = self.grid.bounding_box_indices(remove_edges=True)
-        inlet = box_no_edge["left"]
-        outlet = box_no_edge["right"]
-        walls = [box["bottom"][i] + box["top"][i] + box["front"][i] + box["back"][i] for i in range(self.velocity_set.d)]
-        walls = np.unique(np.array(walls), axis=-1).tolist()
-
-        # Load the mesh (replace with your own mesh)
-        stl_filename = "../stl-files/DrivAer-Notchback.stl"
-        mesh = trimesh.load_mesh(stl_filename, process=False)
-        mesh_vertices = mesh.vertices
-
-        # Transform the mesh points to be located in the right position in the wind tunnel
-        mesh_vertices -= mesh_vertices.min(axis=0)
-        mesh_extents = mesh_vertices.max(axis=0)
-        length_phys_unit = mesh_extents.max()
-        length_lbm_unit = self.grid_shape[0] / 4
-        dx = length_phys_unit / length_lbm_unit
-        mesh_vertices = mesh_vertices / dx
-        shift = np.array([self.grid_shape[0] / 4, (self.grid_shape[1] - mesh_extents[1] / dx) / 2, 0.0])
-        car = mesh_vertices + shift
-        self.car_cross_section = np.prod(mesh_extents[1:]) / dx**2
-
-        return inlet, outlet, walls, car
-
-    def setup_boundary_conditions(self):
-        inlet, outlet, walls, car = self.define_boundary_indices()
-        bc_left = RegularizedBC("velocity", prescribed_value=(self.wind_speed, 0.0, 0.0), indices=inlet)
-        bc_walls = FullwayBounceBackBC(indices=walls)
-        bc_do_nothing = ExtrapolationOutflowBC(indices=outlet)
-        # bc_car = HybridBC(bc_method="nonequilibrium_regularized", mesh_vertices=car, voxelization_method="aabb")
-        # bc_car = HybridBC(bc_method="nonequilibrium_regularized", mesh_vertices=car, use_mesh_distance=True, voxelization_method='aabb')
-        bc_car = HybridBC(bc_method="nonequilibrium_regularized", mesh_vertices=car, voxelization_method="aabb_fill_in")
-        # bc_car = HybridBC(bc_method="dorschner_localized", mesh_vertices=car, voxelization_method="winding")
-        # bc_car = HybridBC(bc_method="bounceback_regularized", mesh_vertices=car, use_mesh_distance=True)
-        self.boundary_conditions = [bc_walls, bc_left, bc_do_nothing, bc_car]
-
-    def setup_stepper(self):
-        self.stepper = IncompressibleNavierStokesStepper(
-            omega=self.omega,
-            grid=self.grid,
-            boundary_conditions=self.boundary_conditions,
-            collision_type="KBC",
-        )
-=======
 # Create Grid
 grid = grid_factory(grid_shape, compute_backend=compute_backend)
 
@@ -175,7 +103,6 @@
     boundary_conditions=boundary_conditions,
     collision_type="KBC",
 )
->>>>>>> 09a46480
 
 # Prepare Fields
 f_0, f_1, bc_mask, missing_mask = stepper.prepare_fields()
@@ -335,101 +262,4 @@
             time_steps,
         )
 
-<<<<<<< HEAD
-        rho, u = macro(f_0)
-
-        # remove boundary cells
-        u = u[:, 1:-1, 1:-1, 1:-1]
-        u_magnitude = (u[0] ** 2 + u[1] ** 2 + u[2] ** 2) ** 0.5
-
-        fields = {"u_magnitude": u_magnitude}
-
-        save_fields_vtk(fields, timestep=i)
-        save_image(fields["u_magnitude"][:, self.grid_shape[1] // 2, :], timestep=i)
-
-        if i==0:
-            bc_fields = {"bc_mask": self.bc_mask.numpy().squeeze()}
-            save_fields_vtk(bc_fields, timestep=0, prefix='bc_mask')
-
-
-        # Compute lift and drag
-        boundary_force = self.momentum_transfer(self.f_0, self.f_1, self.bc_mask, self.missing_mask)
-        drag = np.sqrt(boundary_force[0] ** 2 + boundary_force[1] ** 2)  # xy-plane
-        lift = boundary_force[2]
-        c_d = 2.0 * drag / (self.wind_speed**2 * self.car_cross_section)
-        c_l = 2.0 * lift / (self.wind_speed**2 * self.car_cross_section)
-        self.drag_coefficients.append(c_d)
-        self.lift_coefficients.append(c_l)
-        self.time_steps.append(i)
-
-        # Save monitor plot
-        self.plot_drag_coefficient()
-
-    def plot_drag_coefficient(self):
-        # Compute moving average of drag coefficient, 100, 1000, 10000
-        drag_coefficients = np.array(self.drag_coefficients)
-        self.drag_coefficients_ma_10 = np.convolve(drag_coefficients, np.ones(10) / 10, mode="valid")
-        self.drag_coefficients_ma_100 = np.convolve(drag_coefficients, np.ones(100) / 100, mode="valid")
-        self.drag_coefficients_ma_1000 = np.convolve(drag_coefficients, np.ones(1000) / 1000, mode="valid")
-        self.drag_coefficients_ma_10000 = np.convolve(drag_coefficients, np.ones(10000) / 10000, mode="valid")
-        self.drag_coefficients_ma_100000 = np.convolve(drag_coefficients, np.ones(100000) / 100000, mode="valid")
-
-        # Plot drag coefficient
-        plt.plot(self.time_steps, drag_coefficients, label="Raw")
-        if len(self.time_steps) > 10:
-            plt.plot(self.time_steps[9:], self.drag_coefficients_ma_10, label="MA 10")
-        if len(self.time_steps) > 100:
-            plt.plot(self.time_steps[99:], self.drag_coefficients_ma_100, label="MA 100")
-        if len(self.time_steps) > 1000:
-            plt.plot(self.time_steps[999:], self.drag_coefficients_ma_1000, label="MA 1,000")
-        if len(self.time_steps) > 10000:
-            plt.plot(self.time_steps[9999:], self.drag_coefficients_ma_10000, label="MA 10,000")
-        if len(self.time_steps) > 100000:
-            plt.plot(self.time_steps[99999:], self.drag_coefficients_ma_100000, label="MA 100,000")
-
-        # plt.ylim(-1.0, 1.0)
-        plt.legend()
-        plt.xlabel("Time step")
-        plt.ylabel("Drag coefficient")
-        plt.savefig("drag_coefficient_ma.png")
-        plt.close()
-
-
-if __name__ == "__main__":
-    wp.clear_kernel_cache()
-    # Grid parameters
-    grid_size_x, grid_size_y, grid_size_z = 512, 128, 128
-    grid_shape = (grid_size_x, grid_size_y, grid_size_z)
-
-    # Configuration
-    backend = ComputeBackend.WARP
-    precision_policy = PrecisionPolicy.FP32FP32
-
-    velocity_set = xlb.velocity_set.D3Q27(precision_policy=precision_policy, backend=backend)
-    wind_speed = 0.02
-    num_steps = 100000
-    print_interval = 1000
-
-    # Set up Reynolds number and deduce relaxation time (omega)
-    Re = 500000000.0
-    clength = grid_size_x - 1
-    visc = wind_speed * clength / Re
-    omega = 1.0 / (3.0 * visc + 0.5)
-
-    # Print simulation info
-    print("\n" + "=" * 50 + "\n")
-    print("Simulation Configuration:")
-    print(f"Grid size: {grid_size_x} x {grid_size_y} x {grid_size_z}")
-    print(f"Backend: {backend}")
-    print(f"Velocity set: {velocity_set}")
-    print(f"Precision policy: {precision_policy}")
-    print(f"Prescribed velocity: {wind_speed}")
-    print(f"Reynolds number: {Re}")
-    print(f"Max iterations: {num_steps}")
-    print("\n" + "=" * 50 + "\n")
-
-    simulation = WindTunnel3D(omega, wind_speed, grid_shape, velocity_set, backend, precision_policy)
-    simulation.run(num_steps, print_interval, post_process_interval=1000)
-=======
-print("Simulation completed successfully.")
->>>>>>> 09a46480
+print("Simulation completed successfully.")