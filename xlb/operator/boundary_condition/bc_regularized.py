--- conflicted
+++ resolved
@@ -14,13 +14,8 @@
 from xlb.precision_policy import PrecisionPolicy
 from xlb.compute_backend import ComputeBackend
 from xlb.operator.operator import Operator
-<<<<<<< HEAD
-from xlb.operator.boundary_condition.bc_zouhe import ZouHeBC
-from xlb.operator.macroscopic.second_moment import SecondMoment as MomentumFlux
-=======
 from xlb.operator.boundary_condition import ZouHeBC, HelperFunctionsBC
 from xlb.operator.macroscopic import SecondMoment as MomentumFlux
->>>>>>> b54013bb
 
 
 class RegularizedBC(ZouHeBC):
@@ -130,12 +125,7 @@
 
     def _construct_warp(self):
         # load helper functions
-<<<<<<< HEAD
-        from xlb.helper.bc_warp_functions import get_normal_vectors, get_bc_fsum, bounceback_nonequilibrium, regularize_fpop
-
-=======
         bc_helper = HelperFunctionsBC(velocity_set=self.velocity_set, precision_policy=self.precision_policy, compute_backend=self.compute_backend)
->>>>>>> b54013bb
         # Set local constants
         _d = self.velocity_set.d
         _q = self.velocity_set.q
@@ -164,11 +154,7 @@
             _u = -prescribed_value * normals
 
             # calculate rho
-<<<<<<< HEAD
-            fsum = get_bc_fsum(_f, missing_mask)
-=======
             fsum = bc_helper.get_bc_fsum(_f, missing_mask)
->>>>>>> b54013bb
             unormal = self.compute_dtype(0.0)
             for d in range(_d):
                 unormal += _u[d] * normals[d]
@@ -203,11 +189,7 @@
             _rho = f_1[0, index[0], index[1], index[2]]
 
             # calculate velocity
-<<<<<<< HEAD
-            fsum = get_bc_fsum(_f, missing_mask)
-=======
             fsum = bc_helper.get_bc_fsum(_f, missing_mask)
->>>>>>> b54013bb
             unormal = -self.compute_dtype(1.0) + fsum / _rho
             _u = unormal * normals
 
