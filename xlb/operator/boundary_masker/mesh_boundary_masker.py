--- conflicted
+++ resolved
@@ -26,7 +26,7 @@
         self.tile_half = fill_in_voxels
         self.tile_size = self.tile_half * 2 + 1
         super().__init__(velocity_set, precision_policy, compute_backend)
-        
+
         # Raise error if used for 2d examples:
         if self.velocity_set.d == 2:
             raise NotImplementedError("This Operator is not implemented in 2D!")
@@ -60,11 +60,8 @@
             return pos
 
         # Function to precompute useful values per triangle, assuming spacing is (1,1,1)
-<<<<<<< HEAD
-=======
         # inputs: verts: triangle vertices, normal: triangle unit normal
         # outputs: dist1, dist2, normal_edge0, normal_edge1, dist_edge
->>>>>>> 09a46480
         @wp.func
         def pre_compute(
             verts: wp.mat33f,  # triangle vertices
@@ -81,10 +78,7 @@
             dist_edge = wp.mat33f(0.0)
 
             for axis0 in range(0, 3):
-<<<<<<< HEAD
                 axis1 = (axis0 + 1) % 3
-=======
->>>>>>> 09a46480
                 axis2 = (axis0 + 2) % 3
 
                 sgn = 1.0
@@ -92,7 +86,6 @@
                     sgn = -1.0
 
                 for i in range(0, 3):
-<<<<<<< HEAD
                     normal_edge0[i, axis0] = -1.0 * sgn * edges[i, axis1]
                     normal_edge1[i, axis0] = sgn * edges[i, axis0]
 
@@ -100,26 +93,11 @@
                         -1.0 * (normal_edge0[i, axis0] * verts[i, axis0] + normal_edge1[i, axis0] * verts[i, axis1])
                         + wp.max(0.0, normal_edge0[i, axis0])
                         + wp.max(0.0, normal_edge1[i, axis0])
-=======
-                    normal_edge0[i][axis0] = -1.0 * sgn * edges[i][axis0]
-                    normal_edge1[i][axis0] = sgn * edges[i][axis0]
-
-                    dist_edge[i][axis0] = (
-                        -1.0 * (normal_edge0[i][axis0] * verts[i][axis0] + normal_edge1[i][axis0] * verts[i][axis0])
-                        + wp.max(0.0, normal_edge0[i][axis0])
-                        + wp.max(0.0, normal_edge1[i][axis0])
->>>>>>> 09a46480
                     )
 
             return dist1, dist2, normal_edge0, normal_edge1, dist_edge
 
         # Check whether this triangle intersects the unit cube at position low
-<<<<<<< HEAD
-=======
-        #  inputs: low: position of the cube, normal: triangle unit normal, dist1, dist2, normal_edge0, normal_edge1, dist_edge: precomputed values
-        #  outputs: True if intersection, False otherwise
-        #  reference: Fast parallel surface and solid voxelization on GPUs, M. Schwarz, H-P. Siedel, https://dl.acm.org/doi/10.1145/1882261.1866201
->>>>>>> 09a46480
         @wp.func
         def triangle_box_intersect(
             low: wp.vec3f,
@@ -130,32 +108,21 @@
             normal_edge1: wp.mat33f,
             dist_edge: wp.mat33f,
         ):
-<<<<<<< HEAD
-            if (wp.dot(normal, low) + dist1) * (wp.dot(normal, low) + dist2) <= 0.0:
-=======
             if (wp.length(normal) > 0.0) and (wp.dot(normal, low) + dist1) * (wp.dot(normal, low) + dist2) <= 0.0:
->>>>>>> 09a46480
                 intersect = True
                 #  Loop over primary axis for projection
                 for ax0 in range(0, 3):
                     ax1 = (ax0 + 1) % 3
                     for i in range(0, 3):
-<<<<<<< HEAD
                         intersect = intersect and (normal_edge0[i, ax0] * low[ax0] + normal_edge1[i, ax0] * low[ax1] + dist_edge[i, ax0] >= 0.0)
-=======
-                        intersect = intersect and (normal_edge0[i][ax0] * low[ax0] + normal_edge1[i][ax0] * low[ax1] + dist_edge[i][ax0] >= 0.0)
->>>>>>> 09a46480
 
                 return intersect
             else:
                 return False
 
-<<<<<<< HEAD
-=======
         # Check whether the unit voxel at position low intersects the warp mesh, assumes mesh has valid normals
         #  inputs: mesh_id: mesh id, low: position of the voxel
         #  outputs: True if intersection, False otherwise
->>>>>>> 09a46480
         @wp.func
         def mesh_voxel_intersect(mesh_id: wp.uint64, low: wp.vec3):
             query = wp.mesh_query_aabb(mesh_id, low, low + wp.vec3f(1.0, 1.0, 1.0))
@@ -169,17 +136,11 @@
                 v = wp.transpose(wp.mat33f(v0, v1, v2))
 
                 # TODO: run this on triangles in advance
-<<<<<<< HEAD
-                d1, d2, ne0, ne1, de = pre_compute(verts=v, normal=normal)
-
-                if triangle_box_intersect(low=low, normal=normal, dist1=d1, dist2=d2, normal_edge0=ne0, normal_edge1=ne1, dist_edge=de):
-=======
                 dist1, dist2, normal_edge0, normal_edge1, dist_edge = pre_compute(verts=v, normal=normal)
 
                 if triangle_box_intersect(
                     low=low, normal=normal, dist1=dist1, dist2=dist2, normal_edge0=normal_edge0, normal_edge1=normal_edge1, dist_edge=dist_edge
                 ):
->>>>>>> 09a46480
                     return True
 
             return False
@@ -221,11 +182,11 @@
                 or k < TILE_HALF
                 or k >= f_field.shape[2] - TILE_HALF
             ):
-                f_field_out[i,j,k] = f_field[i,j,k]
+                f_field_out[i, j, k] = f_field[i, j, k]
                 return
-            t = wp.tile_load(f_field, shape=(TILE_SIZE,TILE_SIZE,TILE_SIZE), offset=(i-TILE_HALF,j-TILE_HALF,k-TILE_HALF))
+            t = wp.tile_load(f_field, shape=(TILE_SIZE, TILE_SIZE, TILE_SIZE), offset=(i - TILE_HALF, j - TILE_HALF, k - TILE_HALF))
             min_val = wp.tile_min(t)
-            f_field_out[i,j,k] = min_val[0]
+            f_field_out[i, j, k] = min_val[0]
 
         # Dilate the solid mask in f_field, adding a layer of outer solid voxels, storing output in f_field_out
         @wp.kernel
@@ -239,11 +200,11 @@
                 or k < TILE_HALF
                 or k >= f_field.shape[2] - TILE_HALF
             ):
-                f_field_out[i,j,k] = f_field[i,j,k]
+                f_field_out[i, j, k] = f_field[i, j, k]
                 return
-            t = wp.tile_load(f_field, shape=(TILE_SIZE,TILE_SIZE,TILE_SIZE), offset=(i-TILE_HALF,j-TILE_HALF,k-TILE_HALF))
+            t = wp.tile_load(f_field, shape=(TILE_SIZE, TILE_SIZE, TILE_SIZE), offset=(i - TILE_HALF, j - TILE_HALF, k - TILE_HALF))
             max_val = wp.tile_max(t)
-            f_field_out[i,j,k] = max_val[0]
+            f_field_out[i, j, k] = max_val[0]
 
         # Assign the bc_mask based on the solid_mask we already computed
         @wp.kernel
@@ -264,7 +225,7 @@
             pos_bc_cell = index_to_position(index)
             half = wp.vec3(0.5, 0.5, 0.5)
 
-            if solid_mask[i,j,k] == wp.uint8(255):
+            if solid_mask[i, j, k] == wp.uint8(255):
                 # Make solid voxel
                 bc_mask[0, index[0], index[1], index[2]] = wp.uint8(255)
             else:
@@ -274,12 +235,12 @@
 
                     # Check to see if this neighbor is solid - this is super inefficient TODO: make it way better
                     # if solid_mask[i,j,k] == wp.uint8(255):
-                    if solid_mask[i+_c[0, l],j+_c[1, l],k+_c[2, l]] == wp.uint8(255):
+                    if solid_mask[i + _c[0, l], j + _c[1, l], k + _c[2, l]] == wp.uint8(255):
                         # We know we have a solid neighbor
                         # Set the boundary id and missing_mask
                         bc_mask[0, index[0], index[1], index[2]] = wp.uint8(id_number)
                         missing_mask[_opp_indices[l], index[0], index[1], index[2]] = True
-        
+
         # Assign the bc_mask and distances based on the solid_mask we already computed
         @wp.kernel
         def kernel_aabb_distance_fill_in(
@@ -301,7 +262,7 @@
             pos_bc_cell = index_to_position(index)
             half = wp.vec3(0.5, 0.5, 0.5)
 
-            if solid_mask[i,j,k] == wp.uint8(255):
+            if solid_mask[i, j, k] == wp.uint8(255):
                 # Make solid voxel
                 bc_mask[0, index[0], index[1], index[2]] = wp.uint8(255)
             else:
@@ -311,7 +272,7 @@
 
                     # Check to see if this neighbor is solid - this is super inefficient TODO: make it way better
                     # if solid_mask[i,j,k] == wp.uint8(255):
-                    if solid_mask[i+_c[0, l],j+_c[1, l],k+_c[2, l]] == wp.uint8(255):
+                    if solid_mask[i + _c[0, l], j + _c[1, l], k + _c[2, l]] == wp.uint8(255):
                         # We know we have a solid neighbor
                         # Set the boundary id and missing_mask
                         bc_mask[0, index[0], index[1], index[2]] = wp.uint8(id_number)
@@ -693,36 +654,25 @@
             # solid_mask_cropped = solid_mask[
             #     2 * self.tile_half : -2 * self.tile_half, 2 * self.tile_half : -2 * self.tile_half, 2 * self.tile_half : -2 * self.tile_half
             # ].numpy().astype(wp.uint8)
-            solid_mask_cropped = wp.array(solid_mask[
-                2 * self.tile_half : -2 * self.tile_half, 2 * self.tile_half : -2 * self.tile_half, 2 * self.tile_half : -2 * self.tile_half
-            ], dtype=wp.uint8)
+            solid_mask_cropped = wp.array(
+                solid_mask[
+                    2 * self.tile_half : -2 * self.tile_half, 2 * self.tile_half : -2 * self.tile_half, 2 * self.tile_half : -2 * self.tile_half
+                ],
+                dtype=wp.uint8,
+            )
         else:
             # solid_mask_cropped = solid_mask.numpy().astype(wp.uint8)
             solid_mask_cropped = wp.array(solid_mask, dtype=wp.uint8)
         if bc.needs_mesh_distance:
             wp.launch(
                 kernel_list[1],
-                inputs=[
-                    mesh_id,
-                    id_number,
-                    f_0,
-                    f_1,
-                    bc_mask,
-                    missing_mask,
-                    solid_mask_cropped
-                ],
+                inputs=[mesh_id, id_number, f_0, f_1, bc_mask, missing_mask, solid_mask_cropped],
                 dim=bc_mask.shape[1:],
             )
         else:
             wp.launch(
                 kernel_list[0],
-                inputs=[
-                    mesh_id,
-                    id_number,
-                    bc_mask,
-                    missing_mask,
-                    solid_mask_cropped
-                ],
+                inputs=[mesh_id, id_number, bc_mask, missing_mask, solid_mask_cropped],
                 dim=bc_mask.shape[1:],
             )
         return f_0, f_1, bc_mask, missing_mask